--- conflicted
+++ resolved
@@ -1,6 +1,6 @@
-﻿{
-  "version": "1.0.0-beta2-*",
-  "description": "An aynchronous API wrapper for Discord using .NET. This package includes all of the optional Discord.Net components",
+{
+  "version": "1.0.0-beta-*",
+  "description": "An unofficial .Net API wrapper for the Discord service.",
   "authors": [ "RogueException" ],
 
   "packOptions": {
@@ -13,8 +13,6 @@
     }
   },
 
-<<<<<<< HEAD
-=======
   "buildOptions": {
     "allowUnsafe": true,
     "warningsAsErrors": false,
@@ -31,20 +29,22 @@
     }
   },
 
->>>>>>> 1d24bc78
   "dependencies": {
-    "Discord.Net.Rest": {
-      "target": "project"
-    }
-    //"Discord.Net.WebSocket": {
-    //  "target": "project"
-    //},
-    //"Discord.Net.Rpc": {
-    //  "target": "project"
-    //},
-    //"Discord.Net.Commands": {
-    //  "target": "project"
-    //}
+    "Microsoft.Win32.Primitives": "4.0.1",
+    "Newtonsoft.Json": "8.0.3",
+    "System.Collections.Concurrent": "4.0.12",
+    "System.Collections.Immutable": "1.2.0",
+    "System.IO.Compression": "4.1.0",
+    "System.IO.FileSystem": "4.0.1",
+    "System.Net.Http": "4.1.0",
+    "System.Net.NameResolution": "4.0.0",
+    "System.Net.Sockets": "4.1.0",
+    "System.Net.WebSockets.Client": "4.0.0",
+    "System.Reflection.Extensions": "4.0.1",
+    "System.Runtime.InteropServices": "4.1.0",
+    "System.Runtime.InteropServices.RuntimeInformation": "4.0.0",
+    "System.Runtime.Serialization.Primitives": "4.1.1",
+    "System.Text.RegularExpressions": "4.1.0"
   },
 
   "frameworks": {
